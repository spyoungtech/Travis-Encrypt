from setuptools import setup

setup(name='travis-encrypt',
<<<<<<< HEAD
      version='0.3.4',
=======
      version='0.4.0',
>>>>>>> 7a34a3f2
      author='Mandeep',
      author_email='info@mandeep.xyz',
      description='A command line application that encrypts passwords for use with Travis CI.',
      license='GPLv3+',
      packages=['travis', 'travis.tests'],
      install_requires=[
        'click==6.6',
        'cryptography==1.7.1',
        'PyYAML==3.12',
        'requests==2.12.5'
      ],
      entry_points='''
        [console_scripts]
        travis-encrypt=travis.encrypt:cli
        ''',
      classifiers=[
        'Development Status :: 4 - Beta',
        'License :: OSI Approved :: GNU General Public License v3 or later (GPLv3+)',
        'Programming Language :: Python :: 3.3',
        'Programming Language :: Python :: 3.4',
        'Programming Language :: Python :: 3.5',
      ],
      )<|MERGE_RESOLUTION|>--- conflicted
+++ resolved
@@ -1,11 +1,7 @@
 from setuptools import setup
 
 setup(name='travis-encrypt',
-<<<<<<< HEAD
-      version='0.3.4',
-=======
       version='0.4.0',
->>>>>>> 7a34a3f2
       author='Mandeep',
       author_email='info@mandeep.xyz',
       description='A command line application that encrypts passwords for use with Travis CI.',
